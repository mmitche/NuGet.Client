--- conflicted
+++ resolved
@@ -81,11 +81,7 @@
                 using (var settingsDirectory = TestDirectory.Create())
                 using (var testSolutionManager = new TestSolutionManager(true))
                 {
-<<<<<<< HEAD
-                    var testSettings = NullSettings.Instance;
-=======
                     var testSettings = PopulateSettingsWithSources(sourceRepositoryProvider, settingsDirectory);
->>>>>>> ad025437
                     var deleteOnRestartManager = new TestDeleteOnRestartManager();
                     var nuGetPackageManager = new NuGetPackageManager(
                         sourceRepositoryProvider,
@@ -227,11 +223,7 @@
                 using (var settingsDirectory = TestDirectory.Create())
                 using (var testSolutionManager = new TestSolutionManager(true))
                 {
-<<<<<<< HEAD
-                    var testSettings = NullSettings.Instance;
-=======
                     var testSettings = PopulateSettingsWithSources(sourceRepositoryProvider, settingsDirectory);
->>>>>>> ad025437
                     var deleteOnRestartManager = new TestDeleteOnRestartManager();
                     var nuGetPackageManager = new NuGetPackageManager(
                         sourceRepositoryProvider,
@@ -331,11 +323,7 @@
                     var format = new LockFileFormat();
 
                     // Restore and build cache
-<<<<<<< HEAD
-                    var restoreContext = new DependencyGraphCacheContext(logger, NullSettings.Instance);
-=======
                     var restoreContext = new DependencyGraphCacheContext(logger, testSettings);
->>>>>>> ad025437
 
                     // Act
                     await nuGetPackageManager.InstallPackageAsync(buildIntegratedProjects[2], packageIdentity, new ResolutionContext(), new TestNuGetProjectContext(),
@@ -378,11 +366,7 @@
             using (var testSolutionManager = new TestSolutionManager(true))
             using (var randomProjectFolderPath = TestDirectory.Create())
             {
-<<<<<<< HEAD
-                var testSettings = NullSettings.Instance;
-=======
                 var testSettings = PopulateSettingsWithSources(sourceRepositoryProvider, randomProjectFolderPath);
->>>>>>> ad025437
                 var deleteOnRestartManager = new TestDeleteOnRestartManager();
                 var nuGetPackageManager = new NuGetPackageManager(
                     sourceRepositoryProvider,
@@ -429,11 +413,7 @@
             using (var testSolutionManager = new TestSolutionManager(true))
             using (var randomProjectFolderPath = TestDirectory.Create())
             {
-<<<<<<< HEAD
-                var testSettings = NullSettings.Instance;
-=======
                 var testSettings = PopulateSettingsWithSources(sourceRepositoryProvider, randomProjectFolderPath);
->>>>>>> ad025437
                 var deleteOnRestartManager = new TestDeleteOnRestartManager();
                 var nuGetPackageManager = new NuGetPackageManager(
                     sourceRepositoryProvider,
@@ -492,11 +472,7 @@
             using (var testSolutionManager = new TestSolutionManager(true))
             using (var randomProjectFolderPath = TestDirectory.Create())
             {
-<<<<<<< HEAD
-                var testSettings = NullSettings.Instance;
-=======
                 var testSettings = PopulateSettingsWithSources(sourceRepositoryProvider, randomProjectFolderPath);
->>>>>>> ad025437
                 var deleteOnRestartManager = new TestDeleteOnRestartManager();
                 var nuGetPackageManager = new NuGetPackageManager(
                     sourceRepositoryProvider,
@@ -564,12 +540,8 @@
             using (var testSolutionManager = new TestSolutionManager(true))
             using (var randomProjectFolderPath = TestDirectory.Create())
             {
-<<<<<<< HEAD
-                var testSettings = NullSettings.Instance;;
-=======
                 var testSettings = PopulateSettingsWithSources(sourceRepositoryProvider, randomProjectFolderPath);
 
->>>>>>> ad025437
                 var deleteOnRestartManager = new TestDeleteOnRestartManager();
                 var nuGetPackageManager = new NuGetPackageManager(
                     sourceRepositoryProvider,
@@ -643,11 +615,7 @@
             using (var testSolutionManager = new TestSolutionManager(true))
             using (var randomProjectFolderPath = TestDirectory.Create())
             {
-<<<<<<< HEAD
-                var testSettings = NullSettings.Instance;
-=======
                 var testSettings = PopulateSettingsWithSources(sourceRepositoryProvider, randomProjectFolderPath);
->>>>>>> ad025437
                 var deleteOnRestartManager = new TestDeleteOnRestartManager();
                 var nuGetPackageManager = new NuGetPackageManager(
                     sourceRepositoryProvider,
@@ -700,11 +668,7 @@
             using (var testSolutionManager = new TestSolutionManager(true))
             using (var randomProjectFolderPath = TestDirectory.Create())
             {
-<<<<<<< HEAD
-                var testSettings = NullSettings.Instance;
-=======
                 var testSettings = PopulateSettingsWithSources(sourceRepositoryProvider, randomProjectFolderPath);
->>>>>>> ad025437
                 var deleteOnRestartManager = new TestDeleteOnRestartManager();
                 var nuGetPackageManager = new NuGetPackageManager(
                     sourceRepositoryProvider,
@@ -752,11 +716,7 @@
             using (var testSolutionManager = new TestSolutionManager(true))
             using (var randomProjectFolderPath = TestDirectory.Create())
             {
-<<<<<<< HEAD
-                var testSettings = NullSettings.Instance;
-=======
                 var testSettings = PopulateSettingsWithSources(sourceRepositoryProvider, randomProjectFolderPath);
->>>>>>> ad025437
                 var deleteOnRestartManager = new TestDeleteOnRestartManager();
                 var nuGetPackageManager = new NuGetPackageManager(
                     sourceRepositoryProvider,
@@ -827,11 +787,7 @@
 
                 var nuGetPackageManager = new NuGetPackageManager(
                     sourceRepositoryProvider,
-<<<<<<< HEAD
-                    NullSettings.Instance,
-=======
                     testSettings,
->>>>>>> ad025437
                     testSolutionManager,
                     new TestDeleteOnRestartManager());
 
@@ -909,11 +865,7 @@
             using (var testSolutionManager = new TestSolutionManager(true))
             using (var randomProjectFolderPath = TestDirectory.Create())
             {
-<<<<<<< HEAD
-                var testSettings = NullSettings.Instance;
-=======
                 var testSettings = PopulateSettingsWithSources(sourceRepositoryProvider, randomProjectFolderPath);
->>>>>>> ad025437
                 var deleteOnRestartManager = new TestDeleteOnRestartManager();
                 var nuGetPackageManager = new NuGetPackageManager(
                     sourceRepositoryProvider,
@@ -1006,11 +958,7 @@
             using (var testSolutionManager = new TestSolutionManager(true))
             using (var randomProjectFolderPath = TestDirectory.Create())
             {
-<<<<<<< HEAD
-                var testSettings = NullSettings.Instance;
-=======
                 var testSettings = PopulateSettingsWithSources(sourceRepositoryProvider, settingsDirectory);
->>>>>>> ad025437
                 var deleteOnRestartManager = new TestDeleteOnRestartManager();
                 var nuGetPackageManager = new NuGetPackageManager(
                     sourceRepositoryProvider,
@@ -1103,11 +1051,7 @@
             using (var testSolutionManager = new TestSolutionManager(true))
             using (var randomProjectFolderPath = TestDirectory.Create())
             {
-<<<<<<< HEAD
-                var testSettings = NullSettings.Instance;
-=======
                 var testSettings = PopulateSettingsWithSources(sourceRepositoryProvider, randomProjectFolderPath);
->>>>>>> ad025437
                 var deleteOnRestartManager = new TestDeleteOnRestartManager();
                 var nuGetPackageManager = new NuGetPackageManager(
                     sourceRepositoryProvider,
@@ -1174,11 +1118,7 @@
             using (var testSolutionManager = new TestSolutionManager(true))
             using (var randomProjectFolderPath = TestDirectory.Create())
             {
-<<<<<<< HEAD
-                var testSettings = NullSettings.Instance;
-=======
                 var testSettings = PopulateSettingsWithSources(sourceRepositoryProvider, randomProjectFolderPath);
->>>>>>> ad025437
                 var deleteOnRestartManager = new TestDeleteOnRestartManager();
 
                 var nuGetPackageManager = new NuGetPackageManager(
@@ -1285,11 +1225,7 @@
             using (var testSolutionManager = new TestSolutionManager(true))
             using (var randomProjectFolderPath = TestDirectory.Create())
             {
-<<<<<<< HEAD
-                var testSettings = NullSettings.Instance;
-=======
                 var testSettings = PopulateSettingsWithSources(sourceRepositoryProvider, randomProjectFolderPath);
->>>>>>> ad025437
                 var deleteOnRestartManager = new TestDeleteOnRestartManager();
                 var nuGetPackageManager = new NuGetPackageManager(
                     sourceRepositoryProvider,
@@ -1350,11 +1286,7 @@
             using (var testSolutionManager = new TestSolutionManager(true))
             using (var randomProjectFolderPath = TestDirectory.Create())
             {
-<<<<<<< HEAD
-                var testSettings = NullSettings.Instance;
-=======
                 var testSettings = PopulateSettingsWithSources(sourceRepositoryProvider, randomProjectFolderPath);
->>>>>>> ad025437
                 var deleteOnRestartManager = new TestDeleteOnRestartManager();
                 var nuGetPackageManager = new NuGetPackageManager(
                     sourceRepositoryProvider,
@@ -1403,11 +1335,7 @@
             using (var testSolutionManager = new TestSolutionManager(true))
             using (var randomProjectFolderPath = TestDirectory.Create())
             {
-<<<<<<< HEAD
-                var testSettings = NullSettings.Instance;
-=======
                 var testSettings = PopulateSettingsWithSources(sourceRepositoryProvider, randomProjectFolderPath);
->>>>>>> ad025437
                 var deleteOnRestartManager = new TestDeleteOnRestartManager();
                 var nuGetPackageManager = new NuGetPackageManager(
                     sourceRepositoryProvider,
@@ -1463,11 +1391,7 @@
             using (var testSolutionManager = new TestSolutionManager(true))
             using (var randomProjectFolderPath = TestDirectory.Create())
             {
-<<<<<<< HEAD
-                var testSettings = NullSettings.Instance;
-=======
                 var testSettings = PopulateSettingsWithSources(sourceRepositoryProvider, randomProjectFolderPath);
->>>>>>> ad025437
                 var deleteOnRestartManager = new TestDeleteOnRestartManager();
                 var nuGetPackageManager = new NuGetPackageManager(
                     sourceRepositoryProvider,
@@ -1527,11 +1451,7 @@
             using (var testSolutionManager = new TestSolutionManager(true))
             using (var randomProjectFolderPath = TestDirectory.Create())
             {
-<<<<<<< HEAD
-                var testSettings = NullSettings.Instance;
-=======
                 var testSettings = PopulateSettingsWithSources(sourceRepositoryProvider, randomProjectFolderPath);
->>>>>>> ad025437
                 var deleteOnRestartManager = new TestDeleteOnRestartManager();
                 var nuGetPackageManager = new NuGetPackageManager(sourceRepositoryProvider, testSettings, testSolutionManager, deleteOnRestartManager);
 
@@ -1602,11 +1522,7 @@
             using (var testSolutionManager = new TestSolutionManager(true))
             using (var randomProjectFolderPath = TestDirectory.Create())
             {
-<<<<<<< HEAD
-                var testSettings = NullSettings.Instance;
-=======
                 var testSettings = PopulateSettingsWithSources(sourceRepositoryProvider, randomProjectFolderPath);
->>>>>>> ad025437
                 var deleteManager = new TestDeleteOnRestartManager();
                 var nuGetPackageManager = new NuGetPackageManager(sourceRepositoryProvider, testSettings, testSolutionManager, deleteManager);
 
@@ -1645,11 +1561,7 @@
             using (var testSolutionManager = new TestSolutionManager(true))
             using (var randomProjectFolderPath = TestDirectory.Create())
             {
-<<<<<<< HEAD
-                var testSettings = NullSettings.Instance;
-=======
                 var testSettings = PopulateSettingsWithSources(sourceRepositoryProvider, randomProjectFolderPath);
->>>>>>> ad025437
                 var testDeleteManager = new TestDeleteOnRestartManager();
                 var nuGetPackageManager = new NuGetPackageManager(sourceRepositoryProvider, testSettings, testSolutionManager, testDeleteManager);
 
@@ -1691,11 +1603,7 @@
             using (var testSolutionManager = new TestSolutionManager(true))
             using (var randomProjectFolderPath = TestDirectory.Create())
             {
-<<<<<<< HEAD
-                var testSettings = NullSettings.Instance;
-=======
                 var testSettings = PopulateSettingsWithSources(sourceRepositoryProvider, randomProjectFolderPath);
->>>>>>> ad025437
                 var deleteOnRestartManager = new TestDeleteOnRestartManager();
                 var nuGetPackageManager = new NuGetPackageManager(sourceRepositoryProvider, testSettings, testSolutionManager, deleteOnRestartManager);
 
@@ -1741,11 +1649,7 @@
                 using (var testSolutionManager = new TestSolutionManager(true))
                 using (var randomProjectFolderPath = TestDirectory.Create())
                 {
-<<<<<<< HEAD
-                    var testSettings = NullSettings.Instance;
-=======
                     var testSettings = PopulateSettingsWithSources(sourceRepositoryProvider, randomProjectFolderPath);
->>>>>>> ad025437
                     var token = CancellationToken.None;
                     var resolutionContext = new ResolutionContext(DependencyBehavior.Lowest, includePrelease: true, includeUnlisted: true, versionConstraints: VersionConstraints.None);
                     var testNuGetProjectContext = new TestNuGetProjectContext();
