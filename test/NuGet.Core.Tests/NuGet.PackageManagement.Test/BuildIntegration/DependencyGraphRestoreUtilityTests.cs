--- conflicted
+++ resolved
@@ -62,10 +62,7 @@
                     (c) => { },
                     sources,
                     false,
-<<<<<<< HEAD
-=======
                     await DependencyGraphRestoreUtility.GetSolutionRestoreSpec(solutionManager, restoreContext),
->>>>>>> ad025437
                     logger,
                     CancellationToken.None);
 
@@ -131,10 +128,7 @@
                     (c) => { },
                     sources,
                     false,
-<<<<<<< HEAD
-=======
                     await DependencyGraphRestoreUtility.GetSolutionRestoreSpec(solutionManager, restoreContext),
->>>>>>> ad025437
                     logger,
                     CancellationToken.None);
 
